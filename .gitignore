# Byte-compiled / optimized / DLL files
__pycache__/
*.py[cod]
*$py.class

# C extensions
*.so

# Distribution / packaging
.Python
build/
develop-eggs/
dist/
downloads/
eggs/
.eggs/
lib/
lib64/
parts/
sdist/
var/
wheels/
share/python-wheels/
*.egg-info/
.installed.cfg
*.egg
MANIFEST

# PyInstaller
#  Usually these files are written by a python script from a template
#  before PyInstaller builds the exe, so as to inject date/other infos into it.
*.manifest
*.spec

# Installer logs
pip-log.txt
pip-delete-this-directory.txt

# Unit test / coverage reports
htmlcov/
.tox/
.nox/
.coverage
.coverage.*
.cache
nosetests.xml
coverage.xml
*.cover
*.py,cover
.hypothesis/
.pytest_cache/
cover/

# Translations
*.mo
*.pot

# Django stuff:
*.log
local_settings.py
db.sqlite3
db.sqlite3-journal

# Flask stuff:
instance/
.webassets-cache

# Scrapy stuff:
.scrapy

# Sphinx documentation
docs/_build/

# PyBuilder
.pybuilder/
target/

# Jupyter Notebook
.ipynb_checkpoints

# IPython
profile_default/
ipython_config.py

# pyenv
#   For a library or package, you might want to ignore these files since the code is
#   intended to run in multiple environments; otherwise, check them in:
# .python-version

# pipenv
#   According to pypa/pipenv#598, it is recommended to include Pipfile.lock in version control.
#   However, in case of collaboration, if having platform-specific dependencies or dependencies
#   having no cross-platform support, pipenv may install dependencies that don't work, or not
#   install all needed dependencies.
#Pipfile.lock

# UV
#   Similar to Pipfile.lock, it is generally recommended to include uv.lock in version control.
#   This is especially recommended for binary packages to ensure reproducibility, and is more
#   commonly ignored for libraries.
#uv.lock

# poetry
#   Similar to Pipfile.lock, it is generally recommended to include poetry.lock in version control.
#   This is especially recommended for binary packages to ensure reproducibility, and is more
#   commonly ignored for libraries.
#   https://python-poetry.org/docs/basic-usage/#commit-your-poetrylock-file-to-version-control
#poetry.lock

# pdm
#   Similar to Pipfile.lock, it is generally recommended to include pdm.lock in version control.
#pdm.lock
#   pdm stores project-wide configurations in .pdm.toml, but it is recommended to not include it
#   in version control.
#   https://pdm.fming.dev/latest/usage/project/#working-with-version-control
.pdm.toml
.pdm-python
.pdm-build/

# PEP 582; used by e.g. github.com/David-OConnor/pyflow and github.com/pdm-project/pdm
__pypackages__/

# Celery stuff
celerybeat-schedule
celerybeat.pid

# SageMath parsed files
*.sage.py

# Environments
.env
.venv
env/
venv/
ENV/
env.bak/
venv.bak/

# Spyder project settings
.spyderproject
.spyproject

# Rope project settings
.ropeproject

# mkdocs documentation
/site

# mypy
.mypy_cache/
.dmypy.json
dmypy.json

# Pyre type checker
.pyre/

# pytype static type analyzer
.pytype/

# Cython debug symbols
cython_debug/

# PyCharm
#  JetBrains specific template is maintained in a separate JetBrains.gitignore that can
#  be found at https://github.com/github/gitignore/blob/main/Global/JetBrains.gitignore
#  and can be added to the global gitignore or merged into this file.  For a more nuclear
#  option (not recommended) you can uncomment the following to ignore the entire idea folder.
#.idea/

# Ruff stuff:
.ruff_cache/

# PyPI configuration file
.pypirc

# macOS system files
.DS_Store
.AppleDouble
.LSOverride

# Ignore data files
data/*.csv

# Ignore trained models
models/*

# Ignore logs
<<<<<<< HEAD
results/*/progress.csv
results/*/*.tfevents.*

# LaTeX intermediate and output files
*.aux
*.log
*.out
*.lof
*.lot
*.fls
*.fdb_latexmk
*.synctex.gz
*.bbl
*.blg
*.idx
*.nlo
*.toc
*.acn
*.acr
*.alg
*.glg
*.glo
*.gls
*.glsdefs
*.ist
*.nls
=======
logs/*
>>>>>>> f6326b34
<|MERGE_RESOLUTION|>--- conflicted
+++ resolved
@@ -185,9 +185,7 @@
 models/*
 
 # Ignore logs
-<<<<<<< HEAD
-results/*/progress.csv
-results/*/*.tfevents.*
+logs/*
 
 # LaTeX intermediate and output files
 *.aux
@@ -211,7 +209,4 @@
 *.gls
 *.glsdefs
 *.ist
-*.nls
-=======
-logs/*
->>>>>>> f6326b34
+*.nls